import asyncio
import sys

from dotenv import load_dotenv
from fastapi import FastAPI

# Configure Windows-compatible event loop policy for async PostgreSQL
if sys.platform.startswith("win"):
    asyncio.set_event_loop_policy(asyncio.WindowsSelectorEventLoopPolicy())

from fastapi.middleware.cors import CORSMiddleware

from src.API.routes.fetch_routes import router as fetch_router
from src.API.routes.insert_routes import router as insert_router
from src.lib.logger import setup_logger
<<<<<<< HEAD
from src.API.routes.delete_routes import router as delete_router
=======
>>>>>>> fbce92a8

app = FastAPI()

load_dotenv(override=True)

# Set up the logger
setup_logger()

# Add CORS middleware
app.add_middleware(
    CORSMiddleware,
    allow_origins=["*"],
    allow_credentials=True,
    allow_methods=["*"],  # Allow all HTTP methods (GET, POST, etc.)
    allow_headers=["*"],  # Allow all headers
)

# Include the routers
app.include_router(fetch_router, prefix="/procedures")
app.include_router(insert_router, prefix="/procedures")
app.include_router(delete_router, prefix="/procedures")<|MERGE_RESOLUTION|>--- conflicted
+++ resolved
@@ -10,13 +10,10 @@
 
 from fastapi.middleware.cors import CORSMiddleware
 
+from src.API.routes.delete_routes import router as delete_router
 from src.API.routes.fetch_routes import router as fetch_router
 from src.API.routes.insert_routes import router as insert_router
 from src.lib.logger import setup_logger
-<<<<<<< HEAD
-from src.API.routes.delete_routes import router as delete_router
-=======
->>>>>>> fbce92a8
 
 app = FastAPI()
 
