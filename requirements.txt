python-dotenv # For .env file support
google-genai # Google GenAI API client
python-docx # For DOCX file support
psycopg[binary] # PostgreSQL database adapter for Python
pytest # For testing
pytest-mock # For mocking in tests
pytest-cov # For test coverage reporting
pre-commit # For pre-commit hooks
ruff # For manual linting/formatting/sorting
<<<<<<< HEAD
numpy 
fastapi #Backend framework 
uvicorn	#ASGI server for FastAPI
=======
numpy # For numerical operations
pydantic # For data validation
sentence-transformers # For sentence embeddings
scikit-learn # For machine learning operations
>>>>>>> b8877f6e
<|MERGE_RESOLUTION|>--- conflicted
+++ resolved
@@ -7,13 +7,7 @@
 pytest-cov # For test coverage reporting
 pre-commit # For pre-commit hooks
 ruff # For manual linting/formatting/sorting
-<<<<<<< HEAD
-numpy 
-fastapi #Backend framework 
-uvicorn	#ASGI server for FastAPI
-=======
 numpy # For numerical operations
 pydantic # For data validation
 sentence-transformers # For sentence embeddings
 scikit-learn # For machine learning operations
->>>>>>> b8877f6e
