python-dotenv # For .env file support
google-genai # Google GenAI API client
python-docx # For DOCX file support
psycopg[binary] # PostgreSQL database adapter for Python
pytest # For testing
pytest-mock # For mocking in tests
pytest-cov # For test coverage reporting
pre-commit # For pre-commit hooks
ruff # For manual linting/formatting/sorting
numpy # For numerical operations
pydantic # For data validation
sentence-transformers # For sentence embeddings
scikit-learn # For machine learning operations
<<<<<<< HEAD
pydantic-ai # AI agent framework
langgraph # For orchestration of AI agents
=======
fastapi # For API
uvicorn # For running the server
>>>>>>> e4f13e7e
<|MERGE_RESOLUTION|>--- conflicted
+++ resolved
@@ -11,10 +11,7 @@
 pydantic # For data validation
 sentence-transformers # For sentence embeddings
 scikit-learn # For machine learning operations
-<<<<<<< HEAD
 pydantic-ai # AI agent framework
 langgraph # For orchestration of AI agents
-=======
 fastapi # For API
 uvicorn # For running the server
->>>>>>> e4f13e7e
